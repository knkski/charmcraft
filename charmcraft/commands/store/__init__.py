--- conflicted
+++ resolved
@@ -331,19 +331,12 @@
     def fill_parser(self, parser):
         """Add own parameters to the general parser."""
         parser.add_argument(
-            'revision', type=int, help='the revision to release')
+            'revision', type=int, help='The revision to release.')
         parser.add_argument(
             'channels', metavar='channel', nargs='+',
-<<<<<<< HEAD
-            help="the channel(s) to release to")
-        parser.add_argument('--name', help="the name of the charm")
-=======
+
             help="The channel(s) to release to.")
         parser.add_argument('--name', help="The name of the charm.")
-        parser.add_argument(
-            '--revision', type=int,
-            help="The revision to release (defaults to latest).")
->>>>>>> d761fb34
 
     def run(self, parsed_args):
         """Run the command."""
