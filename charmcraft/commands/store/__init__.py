--- conflicted
+++ resolved
@@ -612,7 +612,6 @@
         full_name=full_name, path=lib_path, lib_name=lib_name, charm_name=charm_name)
 
 
-<<<<<<< HEAD
 def _get_libs_from_tree(charm_name=None):
     """Get library info from the directories tree (for a specific charm if specified).
 
@@ -638,8 +637,6 @@
     return local_libs_data
 
 
-=======
->>>>>>> c56c4d7d
 class CreateLibCommand(BaseCommand):
     """Create a charm library."""
     name = 'create-lib'
@@ -657,25 +654,15 @@
     def fill_parser(self, parser):
         """Add own parameters to the general parser."""
         parser.add_argument(
-<<<<<<< HEAD
-            'lib_name', metavar='lib-name',
-=======
             'name', metavar='name',
->>>>>>> c56c4d7d
             help="The name of the library file (e.g. 'db').")
 
     def run(self, parsed_args):
         """Run the command."""
-<<<<<<< HEAD
-        lib_name = parsed_args.lib_name
-        valid_chars = set(string.ascii_lowercase + string.digits + '_')
-        if set(lib_name) - valid_chars or lib_name[0] not in string.ascii_lowercase:
-=======
         lib_name = parsed_args.name
         valid_all_chars = set(string.ascii_lowercase + string.digits + '_')
         valid_first_char = string.ascii_lowercase
         if set(lib_name) - valid_all_chars or not lib_name or lib_name[0] not in valid_first_char:
->>>>>>> c56c4d7d
             raise CommandError(
                 "Invalid library name (can be only lowercase alphanumeric "
                 "characters and underscore, starting with alpha).")
@@ -683,35 +670,34 @@
         charm_name = get_name_from_metadata()
         if charm_name is None:
             raise CommandError(
-<<<<<<< HEAD
-                "Can't access name in 'metadata.yaml' file. The 'create-lib' command needs to "
-                "be executed in a valid project's directory.")
-
-=======
                 "Cannot access name in 'metadata.yaml' file. The 'create-lib' command needs to "
                 "be executed in a valid project's directory.")
 
         # all libraries born with API version in 0
->>>>>>> c56c4d7d
         full_name = 'charms.{}.v0.{}'.format(charm_name, lib_name)
         lib_data = _get_lib_info(full_name=full_name)
         lib_path = lib_data.path
         if lib_path.exists():
-<<<<<<< HEAD
-            raise CommandError('The indicated library already exists on {}'.format(lib_path))
-=======
             raise CommandError('This library already exists: {}'.format(lib_path))
->>>>>>> c56c4d7d
 
         store = Store()
         lib_id = store.create_library_id(charm_name, lib_name)
 
-<<<<<<< HEAD
-        lib_path.parent.mkdir(parents=True, exist_ok=True)
-        lib_path.write_text(LIBRARY_TEMPLATE.format(lib_id=lib_id))
+        # create the new library file from the template
+        env = get_templates_environment('charmlibs')
+        template = env.get_template('new_library.py.j2')
+        context = dict(lib_id=lib_id)
+        try:
+            lib_path.parent.mkdir(parents=True, exist_ok=True)
+            lib_path.write_text(template.render(context))
+        except OSError as exc:
+            raise CommandError(
+                "Got an error when trying to write the library in {}: {!r}".format(lib_path, exc))
 
         logger.info("Library %s created with id %s.", full_name, lib_id)
-        logger.info("Make sure to add the library file to your project: %s", lib_path)
+        logger.info(
+            "Make sure to add the library file to your project; for example 'git add %s'.",
+            lib_path)
 
 
 class PublishLibCommand(BaseCommand):
@@ -936,21 +922,4 @@
 
         table = tabulate(data, headers=headers, tablefmt='plain', numalign='left')
         for line in table.splitlines():
-            logger.info(line)
-=======
-        # create the new library file from the template
-        env = get_templates_environment('charmlibs')
-        template = env.get_template('new_library.py.j2')
-        context = dict(lib_id=lib_id)
-        try:
-            lib_path.parent.mkdir(parents=True, exist_ok=True)
-            lib_path.write_text(template.render(context))
-        except OSError as exc:
-            raise CommandError(
-                "Got an error when trying to write the library in {}: {!r}".format(lib_path, exc))
-
-        logger.info("Library %s created with id %s.", full_name, lib_id)
-        logger.info(
-            "Make sure to add the library file to your project; for example 'git add %s'.",
-            lib_path)
->>>>>>> c56c4d7d
+            logger.info(line)