--- conflicted
+++ resolved
@@ -21,13 +21,8 @@
 import os
 import sys
 
-<<<<<<< HEAD
-from charmcraft import logsetup, __version__
+from charmcraft import __version__
 from charmcraft.commands import version, build, store
-=======
-from charmcraft import __version__
-from charmcraft.commands import version, build
->>>>>>> f4df68c8
 from charmcraft.cmdbase import CommandError
 from charmcraft.logsetup import message_handler
 
