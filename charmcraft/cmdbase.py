# Copyright 2020 Canonical Ltd.
#
# Licensed under the Apache License, Version 2.0 (the "License");
# you may not use this file except in compliance with the License.
# You may obtain a copy of the License at
#
# http://www.apache.org/licenses/LICENSE-2.0
#
# Unless required by applicable law or agreed to in writing, software
# distributed under the License is distributed on an "AS IS" BASIS,
# WITHOUT WARRANTIES OR CONDITIONS OF ANY KIND, either express or implied.
# See the License for the specific language governing permissions and
# limitations under the License.
#
# For further info, check https://github.com/canonical/charmcraft


class CommandError(Exception):
    """Base exception for all error commands.

    It optionally receives a `retcode` parameter that will be the returned code
    by the process on exit, and a `argsparsing` one to indicate that the problem
    is in the command line usage.
    """

    def __init__(self, message, retcode=1, argsparsing=False):
        self.retcode = retcode
        self.argsparsing = argsparsing
        super().__init__(message)


class BaseCommand:
    """Base class to build charmcraft commands.

    Subclass this to create a new command; the subclass must define the following attributes:

    - name: the identifier in the command line
    - help_msg: a one line help for user documentation
    - common: if it's a common/starter command, which are prioritized in the help

    It also must/can override some methods for the proper command behaviour (see each
    method's docstring).

    The subclass must be declared in the corresponding section of main.COMMAND_GROUPS,
    and will receive and store this group on instantiation (if overriding `__init__`, the
    subclass must pass it through upwards).
    """

    name = None
    help_msg = None
<<<<<<< HEAD
    common = False
=======
    overview = None
>>>>>>> da102fce

    def __init__(self, group):
        self.group = group

    def fill_parser(self, parser):
        """This is called to have the command to specify its specific parameters.

        Each command parameters are independant of other commands, but note there are some
        global ones (see `main.Dispatcher._build_argument_parser`).

        If this method is not overriden, the command will not have any parameters.
        """

    def run(self, parsed_args):
        """This is called for the command to actually execute.

        It must be overridden by the command implementation.

        This will receive parsed arguments that were defined in :meth:.fill_parser.
        """
        raise NotImplementedError()<|MERGE_RESOLUTION|>--- conflicted
+++ resolved
@@ -48,11 +48,8 @@
 
     name = None
     help_msg = None
-<<<<<<< HEAD
+    overview = None
     common = False
-=======
-    overview = None
->>>>>>> da102fce
 
     def __init__(self, group):
         self.group = group
