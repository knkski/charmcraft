# Copyright 2020-2021 Canonical Ltd.
#
# Licensed under the Apache License, Version 2.0 (the "License");
# you may not use this file except in compliance with the License.
# You may obtain a copy of the License at
#
# http://www.apache.org/licenses/LICENSE-2.0
#
# Unless required by applicable law or agreed to in writing, software
# distributed under the License is distributed on an "AS IS" BASIS,
# WITHOUT WARRANTIES OR CONDITIONS OF ANY KIND, either express or implied.
# See the License for the specific language governing permissions and
# limitations under the License.
#
# For further info, check https://github.com/canonical/charmcraft

import datetime
import logging
import os
import pathlib
from textwrap import dedent
from unittest.mock import patch

import pytest
import yaml

from charmcraft import __version__
from charmcraft.cmdbase import CommandError
from charmcraft.utils import (
    ResourceOption,
    OSPlatform,
    SingleOptionEnsurer,
    create_manifest,
    get_os_platform,
    load_yaml,
    make_executable,
    useful_filepath,
)


def test_make_executable_read_bits(tmp_path):
    pth = tmp_path / "test"
    pth.touch(mode=0o640)
    # sanity check
    assert pth.stat().st_mode & 0o777 == 0o640
    with pth.open() as fd:
        make_executable(fd)
        # only read bits got made executable
        assert pth.stat().st_mode & 0o777 == 0o750


def test_load_yaml_success(tmp_path):
    test_file = tmp_path / "testfile.yaml"
    test_file.write_text("""
        foo: 33
    """)
    content = load_yaml(test_file)
    assert content == {'foo': 33}


def test_load_yaml_no_file(tmp_path, caplog):
    caplog.set_level(logging.DEBUG, logger="charmcraft.commands")

    test_file = tmp_path / "testfile.yaml"
    content = load_yaml(test_file)
    assert content is None

    expected = "Couldn't find config file {}".format(test_file)
    assert [expected] == [rec.message for rec in caplog.records]


def test_load_yaml_directory(tmp_path, caplog):
    caplog.set_level(logging.DEBUG, logger="charmcraft.commands")

    test_file = tmp_path / "testfile.yaml"
    test_file.mkdir()
    content = load_yaml(test_file)
    assert content is None

    expected = "Couldn't find config file {}".format(test_file)
    assert [expected] == [rec.message for rec in caplog.records]


def test_load_yaml_corrupted_format(tmp_path, caplog):
    caplog.set_level(logging.ERROR, logger="charmcraft.commands")

    test_file = tmp_path / "testfile.yaml"
    test_file.write_text("""
        foo: [1, 2
    """)
    content = load_yaml(test_file)
    assert content is None

    (logged,) = [rec.message for rec in caplog.records]
    assert "Failed to read/parse config file {}".format(test_file) in logged
    assert "ParserError" in logged


def test_load_yaml_file_problem(tmp_path, caplog):
    caplog.set_level(logging.ERROR, logger="charmcraft.commands")

    test_file = tmp_path / "testfile.yaml"
    test_file.write_text("""
        foo: bar
    """)
    test_file.chmod(0o000)
    content = load_yaml(test_file)
    assert content is None

    (logged,) = [rec.message for rec in caplog.records]
    assert "Failed to read/parse config file {}".format(test_file) in logged
    assert "PermissionError" in logged


# -- tests for the SingleOptionEnsurer helper class

def test_singleoptionensurer_convert_ok():
    """Work fine with one call, convert as expected."""
    soe = SingleOptionEnsurer(int)
    assert soe('33') == 33


def test_singleoptionensurer_too_many():
    """Raise an error after one ok call."""
    soe = SingleOptionEnsurer(int)
    assert soe('33') == 33
    with pytest.raises(ValueError) as cm:
        soe('33')
    assert str(cm.value) == "the option can be specified only once"


# -- tests for the ResourceOption helper class

def test_resourceoption_convert_ok():
    """Convert as expected."""
    r = ResourceOption()("foo:13")
    assert r.name == 'foo'
    assert r.revision == 13


@pytest.mark.parametrize('value', [
    'foo15',  # no separation
    'foo:',  # no revision
    'foo:x3',  # no int
    'foo:0',  # revision 0 is not allowed
    'foo:-1',  # negative revisions are not allowed
    ':15',  # no name
    '  :15',  # no name, really!
    'foo:bar:15',  # invalid name, anyway
])
def test_resourceoption_convert_error(value):
    """Error while converting."""
    with pytest.raises(ValueError) as cm:
        ResourceOption()(value)
    assert str(cm.value) == (
        "the resource format must be <name>:<revision> (revision being a positive integer)")


# -- tests for the useful_filepath helper

def test_usefulfilepath_pathlib(tmp_path):
    """Convert the string to Path."""
    test_file = tmp_path / 'testfile.bin'
    test_file.touch()
    path = useful_filepath(str(test_file))
    assert path == test_file
    assert isinstance(path, pathlib.Path)


def test_usefulfilepath_home_expanded(tmp_path, monkeypatch):
    """Home-expand the indicated path."""
    fake_home = tmp_path / 'homedir'
    fake_home.mkdir()
    test_file = fake_home / 'testfile.bin'
    test_file.touch()

    monkeypatch.setitem(os.environ, 'HOME', str(fake_home))
    path = useful_filepath('~/testfile.bin')
    assert path == test_file


def test_usefulfilepath_missing():
    """The indicated path is not there."""
    with pytest.raises(CommandError) as cm:
        useful_filepath('not_really_there.txt')
    assert str(cm.value) == "Cannot access 'not_really_there.txt'."


def test_usefulfilepath_inaccessible(tmp_path):
    """The indicated path is not readable."""
    test_file = tmp_path / 'testfile.bin'
    test_file.touch(mode=0o000)
    with pytest.raises(CommandError) as cm:
        useful_filepath(str(test_file))
    assert str(cm.value) == "Cannot access {!r}.".format(str(test_file))


def test_usefulfilepath_not_a_file(tmp_path):
    """The indicated path is not a file."""
    with pytest.raises(CommandError) as cm:
        useful_filepath(str(tmp_path))
    assert str(cm.value) == "{!r} is not a file.".format(str(tmp_path))


# -- tests for the OS platform getter

def test_get_os_platform_linux(tmp_path):
<<<<<<< HEAD
    """Utilize an /etc/os-release file to determine platform"""
=======
    """Utilize an /etc/os-release file to determine platform."""
>>>>>>> f13e7bbc
    filepath = (tmp_path / "os-release")
    filepath.write_text(dedent(
        """
        NAME="Ubuntu"
        VERSION="20.04.1 LTS (Focal Fossa)"
        ID=ubuntu
        ID_LIKE=debian
        PRETTY_NAME="Ubuntu 20.04.1 LTS"
        VERSION_ID="20.04"
        HOME_URL="https://www.ubuntu.com/"
        SUPPORT_URL="https://help.ubuntu.com/"
        BUG_REPORT_URL="https://bugs.launchpad.net/ubuntu/"
        PRIVACY_POLICY_URL="https://www.ubuntu.com/legal/terms-and-policies/privacy-policy"
        VERSION_CODENAME=focal
        UBUNTU_CODENAME=focal
        """
    ))
    with patch('platform.machine', return_value='x86_64'):
        with patch('platform.system', return_value='Linux'):
            os_platform = get_os_platform(filepath)
    assert os_platform.system == "Ubuntu"
    assert os_platform.release == "20.04"
    assert os_platform.machine == "x86_64"


<<<<<<< HEAD
def test_get_os_platform_windows():
    """Get platform from a patched Windows machine"""
=======
@pytest.mark.parametrize('name', [
    ('"foo bar"', 'foo bar'),  # what's normally found
    ('foo bar', 'foo bar'),  # no quotes
    ('"foo " bar"', 'foo " bar'),  # quotes in the middle
    ('foo bar"', 'foo bar"'),  # unbalanced quotes (no really enclosing)
    ('"foo bar', '"foo bar'),  # unbalanced quotes (no really enclosing)
])
def test_get_os_platform_alternative_formats(name, tmp_path):
    """Support different ways of building the string."""
    source, result = name
    filepath = (tmp_path / "os-release")
    filepath.write_text(dedent(
        """
        NAME={}
        VERSION_ID="20.04"
        """.format(source)
    ))
    # need to patch this to "Linux" so actually uses /etc/os-release...
    with patch('platform.system', return_value='Linux'):
        os_platform = get_os_platform(filepath)
    assert os_platform.system == result


def test_get_os_platform_windows():
    """Get platform from a patched Windows machine."""
>>>>>>> f13e7bbc
    with patch('platform.system', return_value='Windows'):
        with patch('platform.release', return_value='10'):
            with patch('platform.machine', return_value='AMD64'):
                os_platform = get_os_platform()
    assert os_platform.system == "Windows"
    assert os_platform.release == "10"
    assert os_platform.machine == "AMD64"


# -- tests for the manifest creation

def test_manifest_simple_ok(tmp_path):
    """Simple construct."""
    tstamp = datetime.datetime(2020, 2, 1, 15, 40, 33)
    os_platform = OSPlatform(system='SuperUbuntu', release='40.10', machine='SomeRISC')
    with patch('charmcraft.utils.get_os_platform', return_value=os_platform):
        result_filepath = create_manifest(tmp_path, tstamp)

    assert result_filepath == tmp_path / 'manifest.yaml'
    saved = yaml.safe_load(result_filepath.read_text())
    expected = {
        'architectures': ['SomeRISC'],
        'charmcraft-os-release-name': 'SuperUbuntu',
        'charmcraft-os-release-version-id': '40.10',
        'charmcraft-started-at': '2020-02-01T15:40:33Z',
        'charmcraft-version': __version__,
    }
    assert saved == expected


def test_manifest_dont_overwrite(tmp_path):
    """Don't overwrite the already-existing file."""
    (tmp_path / 'manifest.yaml').touch()
    with pytest.raises(CommandError) as cm:
        create_manifest(tmp_path, datetime.datetime.now())
    assert str(cm.value) == (
        "Cannot write the manifest as there is already a 'manifest.yaml' in disk.")<|MERGE_RESOLUTION|>--- conflicted
+++ resolved
@@ -205,11 +205,7 @@
 # -- tests for the OS platform getter
 
 def test_get_os_platform_linux(tmp_path):
-<<<<<<< HEAD
-    """Utilize an /etc/os-release file to determine platform"""
-=======
     """Utilize an /etc/os-release file to determine platform."""
->>>>>>> f13e7bbc
     filepath = (tmp_path / "os-release")
     filepath.write_text(dedent(
         """
@@ -235,10 +231,6 @@
     assert os_platform.machine == "x86_64"
 
 
-<<<<<<< HEAD
-def test_get_os_platform_windows():
-    """Get platform from a patched Windows machine"""
-=======
 @pytest.mark.parametrize('name', [
     ('"foo bar"', 'foo bar'),  # what's normally found
     ('foo bar', 'foo bar'),  # no quotes
@@ -264,7 +256,6 @@
 
 def test_get_os_platform_windows():
     """Get platform from a patched Windows machine."""
->>>>>>> f13e7bbc
     with patch('platform.system', return_value='Windows'):
         with patch('platform.release', return_value='10'):
             with patch('platform.machine', return_value='AMD64'):
